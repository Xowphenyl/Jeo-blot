--- conflicted
+++ resolved
@@ -25,13 +25,10 @@
 ARG OPEN_ROUTER_API_KEY
 ARG GOOGLE_GENERATIVE_AI_API_KEY
 ARG OLLAMA_API_BASE_URL
-<<<<<<< HEAD
 ARG GITHUB_API_KEY
 ARG GLHF_API_KEY
-=======
 ARG TOGETHER_API_KEY
 ARG TOGETHER_API_BASE_URL
->>>>>>> 115dcbb3
 ARG VITE_LOG_LEVEL=debug
 ARG DEFAULT_NUM_CTX
 
@@ -43,13 +40,10 @@
     OPEN_ROUTER_API_KEY=${OPEN_ROUTER_API_KEY} \
     GOOGLE_GENERATIVE_AI_API_KEY=${GOOGLE_GENERATIVE_AI_API_KEY} \
     OLLAMA_API_BASE_URL=${OLLAMA_API_BASE_URL} \
-<<<<<<< HEAD
     GITHUB_API_KEY=${GITHUB_API_KEY} \
     GLHF_API_KEY=${GLHF_API_KEY} \
-=======
     TOGETHER_API_KEY=${TOGETHER_API_KEY} \
     TOGETHER_API_BASE_URL=${TOGETHER_API_BASE_URL} \
->>>>>>> 115dcbb3
     VITE_LOG_LEVEL=${VITE_LOG_LEVEL} \
     DEFAULT_NUM_CTX=${DEFAULT_NUM_CTX}
 
@@ -72,13 +66,10 @@
 ARG OPEN_ROUTER_API_KEY
 ARG GOOGLE_GENERATIVE_AI_API_KEY
 ARG OLLAMA_API_BASE_URL
-<<<<<<< HEAD
 ARG GITHUB_API_KEY
 ARG GLHF_API_KEY
-=======
 ARG TOGETHER_API_KEY
 ARG TOGETHER_API_BASE_URL
->>>>>>> 115dcbb3
 ARG VITE_LOG_LEVEL=debug
 ARG DEFAULT_NUM_CTX
 
@@ -89,13 +80,10 @@
     OPEN_ROUTER_API_KEY=${OPEN_ROUTER_API_KEY} \
     GOOGLE_GENERATIVE_AI_API_KEY=${GOOGLE_GENERATIVE_AI_API_KEY} \
     OLLAMA_API_BASE_URL=${OLLAMA_API_BASE_URL} \
-<<<<<<< HEAD
     GITHUB_API_KEY=${GITHUB_API_KEY} \
     GLHF_API_KEY=${GLHF_API_KEY} \
-=======
     TOGETHER_API_KEY=${TOGETHER_API_KEY} \
     TOGETHER_API_BASE_URL=${TOGETHER_API_BASE_URL} \
->>>>>>> 115dcbb3
     VITE_LOG_LEVEL=${VITE_LOG_LEVEL} \
     DEFAULT_NUM_CTX=${DEFAULT_NUM_CTX}
 
