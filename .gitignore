logs
*.log
npm-debug.log*
yarn-debug.log*
yarn-error.log*
pnpm-debug.log*
lerna-debug.log*

node_modules
dist
dist-ssr
*.local

.idea
.DS_Store
*.suo
*.ntvs*
*.njsproj
*.sln
*.sw?

/.history
/.cache
/build
.env.local
.env
*.vars
.wrangler
_worker.bundle

Modelfile
modelfiles
<<<<<<< HEAD
package-lock.json
=======

# docs ignore
site
>>>>>>> fe45651f
<|MERGE_RESOLUTION|>--- conflicted
+++ resolved
@@ -30,10 +30,7 @@
 
 Modelfile
 modelfiles
-<<<<<<< HEAD
 package-lock.json
-=======
 
 # docs ignore
-site
->>>>>>> fe45651f
+site